--- conflicted
+++ resolved
@@ -1,11 +1,8 @@
 import ast
 import json
 from typing import Tuple, Dict, List
-<<<<<<< HEAD
 import re
 from tokenize import Number
-=======
->>>>>>> ef4e1c7f
 
 
 def _read(fn, *args):
@@ -203,7 +200,6 @@
     return json.dumps(ast2dict(ast_tree))
 
 
-<<<<<<< HEAD
 # heap global strings
 HEAP_ID = "_heap_id"
 HEAP_CHILDREN = "_heap_children"
@@ -224,16 +220,10 @@
     """Takes in input an Abstract Syntax Tree representing a Python program and return it represented with an heap structure. The resulting structure is defined by a list of nodes. Each node is composed as follows:
 
     ```
-=======
-def ast2heap(ast_tree: ast.AST, not_considered_leaves: List=[]) -> List:
-    """Takes in input an Abstract Syntax Tree representing a Python program and return it represented with an heap structure. The resulting structure is defined by a list of nodes. Each node is composed as follows:
-
->>>>>>> ef4e1c7f
     heap_node = {
         _heap_id: (int) the "id" of the node
         _heap_type: (str) generally it is a non-terminal of the grammar (grammar reference https://docs.python.org/3/library/ast.html)
         _heap_value: [Optional] (dict) a dictionary containing the values of an ast node (generally can be both a terminal and a non-terminal of the grammar). 
-<<<<<<< HEAD
         _heap_children: [Optional] (list[int]) a list of "_heap_ids". Each id contained in this list is a children of this node
         _heap_code: [Optional] (str) contain the source code associate with this specific node. Initialized only if the source parameter is initialized
     }
@@ -243,31 +233,15 @@
         ast_tree (ast.AST): An Abstract Syntax Tree representing a Python program.
         source (str, optional): The original code used to build the AST. If not None the final heap will contain a field with the original code associated with the node.
         positional (str, optional): Considered only if the source parameter is initialized. When positional is True, the field ```_heap_code``` of the final model will contain alias that replace the original value of each subtoken (For example, ```@11``` is a placeolder for the node with ```_heap_id=11```).
-=======
-        _heap_children: [Optional] (list[int]) a lis of "_heap_ids". Each id contained in this list is a children of this node
-    }
-
-    Args:
-        ast_tree (ast.AST): An Abstract Syntax Tree representing a Python program.
->>>>>>> ef4e1c7f
         not_considered_leaves (list, optional): A list containing all the not desidered types. This could be used to reduce the heap size keeping only the wanted nodes. Defaults to [].
 
     Returns:
         List: An heap representing the input AST.
     """
 
-<<<<<<< HEAD
     def _build_heap(
         tree: ast.AST, source, positional, heap, not_considered_leaves, field, parent
     ):
-=======
-    HEAP_ID = "_heap_id"
-    HEAP_CHILDREN = "_heap_children"
-    HEAP_TYPE = "_heap_type"
-    HEAP_VALUE = "_heap_value"
-
-    def _build_heap(tree: ast.AST, heap, not_considered_leaves, field, parent):
->>>>>>> ef4e1c7f
 
         if isinstance(tree, ast.AST):
 
@@ -281,7 +255,6 @@
 
             class_name = tree.__class__.__name__
             heap_node = {HEAP_ID: node_id, HEAP_TYPE: class_name}
-<<<<<<< HEAD
 
             if source:
 
@@ -331,11 +304,15 @@
                         assert HEAP_CODE in parent
                         if parent[HEAP_CODE]:
                             parent[HEAP_CODE] = parent[HEAP_CODE].replace(
-                                heap_node[HEAP_CODE], CHILD_PLACEHOLDER.format(node_id), 1
+                                heap_node[HEAP_CODE],
+                                CHILD_PLACEHOLDER.format(node_id),
+                                1,
                             )
                         else:
                             parent[HEAP_PLACEHOLDER] = parent[HEAP_PLACEHOLDER].replace(
-                                heap_node[HEAP_CODE], CHILD_PLACEHOLDER.format(node_id), 1
+                                heap_node[HEAP_CODE],
+                                CHILD_PLACEHOLDER.format(node_id),
+                                1,
                             )
 
             heap.append(heap_node)
@@ -364,25 +341,12 @@
                     field,
                     parent,
                 )
-=======
-            heap.append(heap_node)
-            
-            if len(tree._fields) > 0:
-                for field in tree._fields:
-                    if field not in not_considered_leaves:
-                        _build_heap(tree.__dict__[field], heap, not_considered_leaves, field, heap_node)
-
-        elif isinstance(tree, tuple) or isinstance(tree, list):
-            for element in tree:
-                _build_heap(element, heap, not_considered_leaves, field, parent)
->>>>>>> ef4e1c7f
 
         else:
             # append to the last inserted node
             if HEAP_VALUE not in heap[-1]:
                 heap[-1][HEAP_VALUE] = {}
             heap[-1][HEAP_VALUE][field] = tree
-<<<<<<< HEAD
 
     heap = []
     _build_heap(ast_tree, source, positional, heap, not_considered_leaves, None, None)
@@ -398,7 +362,6 @@
     Returns:
         list: A string representing the original code.
     """
-
 
     NUMBER_PLACEHOLDER_BEG = NUMBER_PLACEHOLDER.split("{")[0]
     NUMBER_PLACEHOLDER_END = NUMBER_PLACEHOLDER.split("}")[1]
@@ -448,7 +411,7 @@
     return _dfs_build(heap[0], heap, None)
 
 
-def heap2tokens(heap:list) -> list:
+def heap2tokens(heap: list) -> list:
     """Given an heap generated by ```ast2heap```, return a list of tuple containing the ordered list of tokens and their indexes.
 
     Args:
@@ -475,8 +438,10 @@
             def __replace_code2tokens(m):
                 return TMP_SEQ_SEPARATOR + m.group(0) + TMP_SEQ_SEPARATOR
 
-            code_l = re.sub(CHILD_PLACEHOLDER.format("[0-9]+"), __replace_code2tokens, code).split(TMP_SEQ_SEPARATOR)
-            return [(tok, node_id) for tok in code_l if tok != '']
+            code_l = re.sub(
+                CHILD_PLACEHOLDER.format("[0-9]+"), __replace_code2tokens, code
+            ).split(TMP_SEQ_SEPARATOR)
+            return [(tok, node_id) for tok in code_l if tok != ""]
 
         if root[HEAP_CODE]:
             root[HEAP_TOKENS] = _code2tokens(root[HEAP_CODE], root[HEAP_ID])
@@ -491,33 +456,34 @@
 
                 partial_tokens = _dfs_build(heap[heap_node_id], heap, root)
                 for i in range(len(root[HEAP_TOKENS])):
-                    
+
                     token, node_id = root[HEAP_TOKENS][i]
                     if token == CHILD_PLACEHOLDER.format(heap_node_id):
-                        root[HEAP_TOKENS] = root[HEAP_TOKENS][:i] + partial_tokens + root[HEAP_TOKENS][i+1:]  
+                        root[HEAP_TOKENS] = (
+                            root[HEAP_TOKENS][:i]
+                            + partial_tokens
+                            + root[HEAP_TOKENS][i + 1 :]
+                        )
                         break
         else:
             # is a leaf
             pass
 
         # handle numbers to avoid problems during the tree construction
-        
+
         def __replace(m):
             return m.group(0)[
                 len(NUMBER_PLACEHOLDER_BEG) : -len(NUMBER_PLACEHOLDER_END)
             ]
 
-        return [(re.sub(NUMBER_PLACEHOLDER.format(Number), __replace, token), node_id) for token, node_id in root[HEAP_TOKENS]]
+        return [
+            (re.sub(NUMBER_PLACEHOLDER.format(Number), __replace, token), node_id)
+            for token, node_id in root[HEAP_TOKENS]
+        ]
 
     return _dfs_build(heap[0], heap, None)
 
-=======
-    
-    heap = []
-    _build_heap(ast_tree, heap, not_considered_leaves, None, None)
-    return heap
-
->>>>>>> ef4e1c7f
+
 def heap2ast(heap: list) -> ast.AST:
 
     raise NotImplementedError